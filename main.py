"""main hook to start both the training, testing and evaluation procedures"""
# -*- coding: utf-8 -*-
# !/usr/bin/env python3
import time
import socket
import datetime
import argparse
import os
from typing import Final, List
import torch
import torchsummary

from torch.utils.data import DataLoader

from kernel_eval.models import vgg11, vgg13, vgg16, vgg19, resnet34, SmolNet
from kernel_eval.datasets import SingleFileDataset
from kernel_eval.train import train_model, test_model
from kernel_eval.utils import load_model, log_metrics, plot_metrics, augment_images

DATA_PATHS: Final[List[str]] = ["/prodi/hpcmem/spots_ftir/LC704/",
                                "/prodi/hpcmem/spots_ftir/BC051111/",
                                "/prodi/hpcmem/spots_ftir/CO1002b/",
                                "/prodi/hpcmem/spots_ftir/CO1004/",
                                "/prodi/hpcmem/spots_ftir/CO1801a/",
                                "/prodi/hpcmem/spots_ftir/CO722/"]

DATA_OUT: Final[str] = "/prodi/hpcmem/spots_ftir/data_out/"

MODEL_OUTPUT_PATH: Final[str] = "./models/"


def main(gpu: int, batch_size: int, epochs: int, model_type: str,
         depthwise: bool, eval_only: bool, learning_rate: float, normalize: bool) -> None:
    """
    Main function to start the training, testing and evaluation procedures

    Parameters:
        gpu: int - specifies which gpu to use. If None, cpu is used
        batch_size: int - specifies the training batch size
        epochs: int - specifies the number of training epochs
        model_type: str - specifies the model architecture
        depthwise: bool - enables depthwise convolutions
        eval: bool - evaluates the model without training

    Returns:
        None
    """
    # set up devices and print system information
    start = time.perf_counter()  # start timer
    if gpu == -1 or not torch.cuda.is_available():
        device = "cpu"
    else:
        device = f"cuda:{gpu}"

    print("\n\n\n"+"#"*60)
    print("## " + str(datetime.datetime.now().strftime("%A, %d. %B %Y %I:%M%p")))
    print(f"## System: {torch.get_num_threads()} CPU cores with "
          f"{os.cpu_count()} threads and "
          f"{torch.cuda.device_count()} GPUs on {socket.gethostname()}")
    print(f"## Using: {device}")
    print(f"## Batch Size: {batch_size}")
    print(f"## Learning Rate: {learning_rate}")
    print(f"## Epochs: {epochs}")
    print(f"## Model: {model_type}")
    print(f"## Depthwise: {depthwise}")
    print(f"## Normalization: {normalize}")
    print("#"*60)
    print()

    # ---------------- Create/Load Datasets ----------------
    print("[ loading training data ]")
    train_data = SingleFileDataset(data_paths=DATA_PATHS, is_train=True,
                                   augment=True, normalize=normalize)

    train_loader = DataLoader(dataset=train_data, batch_size=batch_size,
                              shuffle=True, num_workers=2)

    # load a single image to get the input shape
    # train data has the shape (batch_size, channels, width, height) -> (BATCH_SIZE, 442, 400, 400)
    print("[ creating model ]")
    tmp_data, _ = next(iter(train_loader))
    tmp_data = augment_images(tmp_data, size=224)
    in_channels = tmp_data.shape[1]  # should be 442
    # should be 224x224 or whatever
    (height, width) = (tmp_data.shape[2], tmp_data.shape[3])

    # ---------------- Load and Train Models ---------------
    match model_type:
        case "smol": model = SmolNet(in_channels=in_channels, depthwise=depthwise, num_classes=1)
        case "vgg11": model = vgg11(in_channels=in_channels, depthwise=depthwise, num_classes=1)
        case "vgg13": model = vgg13(in_channels=in_channels, depthwise=depthwise, num_classes=1)
        case "vgg16": model = vgg16(in_channels=in_channels, depthwise=depthwise, num_classes=1)
        case "vgg19": model = vgg19(in_channels=in_channels, depthwise=depthwise, num_classes=1)

        case "resnet34": model = resnet34(in_channels=in_channels,
                                          depthwise=depthwise, num_classes=1)
        case _: raise ValueError(f"Model {model} not supported")

    torchsummary.summary(model, (in_channels, height, width), device="cpu")
    model = model.to(device)

    model_name = model_type + f"_{batch_size}bs_{learning_rate}lr_{epochs}ep"
    model_name += f"{'_depthwise' if depthwise else ''}"

    if not eval_only:
        print("[ train model ]")
        model, best_acc, train_accs, train_losses = train_model(model, train_loader,
                                                                learning_rate, epochs,
                                                                batch_size, device,
                                                                model_type, depthwise,
                                                                MODEL_OUTPUT_PATH)
    del train_loader

    # -------- Test Models and Evaluate Kernels ------------
    test_data = SingleFileDataset(data_paths=DATA_PATHS, is_train=False,
                                  augment=True, normalize=False)

    test_loader = DataLoader(
        dataset=test_data, batch_size=1, shuffle=True, num_workers=2)

    if eval_only:
        model = load_model(MODEL_OUTPUT_PATH, model_type, depthwise,
                           batch_size, learning_rate, epochs, model)

    print("[ evaluate model ]")
    test_accuracy = test_model(model, test_loader, device)

    if not eval_only:
        log_metrics(train_acc=best_acc,
                    test_acc=test_accuracy, model_name=model_name)
        plot_metrics(train_acc=train_accs,
                     train_loss=train_losses, model_name=model_name)

    end = time.perf_counter()
    duration = (round(end - start) / 60.) / 60.
    print(f"\nComputation time: {duration:0.4f} hours")


if __name__ == "__main__":
    parser = argparse.ArgumentParser()
    parser.add_argument("--gpu", "-g", help="sets the train device var", type=int, default=0)
<<<<<<< HEAD
    parser.add_argument("--batch_size", "-bs", help="specifies batch size", type=int, default=4)
=======
    parser.add_argument("--batch_size", "-bs",help="specifies batch size", type=int, default=4)
>>>>>>> 0afb2731
    parser.add_argument("--epochs", "-e", help="specifies the train epochs", type=int, default=100)
    parser.add_argument("--learning_rate", "-lr", help="specifies the learning rate",
                        type=float, default=0.1)
    parser.add_argument("--model_type", "-m", help="specifies the model architecture",
                        type=str, default="vgg11")
    parser.add_argument("--depthwise", "-d", help="enables depthwise conv",
                        action="store_true", default=False)
    parser.add_argument("--eval_only", "-ev", help="evaluates the model without training",
                        action="store_true", default=False)
    parser.add_argument("--normalize", "-no", help="enables normalization",
                        action="store_true", default=False)
    args = parser.parse_args()
    main(**vars(args))<|MERGE_RESOLUTION|>--- conflicted
+++ resolved
@@ -139,11 +139,7 @@
 if __name__ == "__main__":
     parser = argparse.ArgumentParser()
     parser.add_argument("--gpu", "-g", help="sets the train device var", type=int, default=0)
-<<<<<<< HEAD
     parser.add_argument("--batch_size", "-bs", help="specifies batch size", type=int, default=4)
-=======
-    parser.add_argument("--batch_size", "-bs",help="specifies batch size", type=int, default=4)
->>>>>>> 0afb2731
     parser.add_argument("--epochs", "-e", help="specifies the train epochs", type=int, default=100)
     parser.add_argument("--learning_rate", "-lr", help="specifies the learning rate",
                         type=float, default=0.1)
