--- conflicted
+++ resolved
@@ -133,9 +133,4 @@
 # Pyre type checker
 .pyre/
 
-<<<<<<< HEAD
-wandb/
-=======
-# wand db logs
-wandb
->>>>>>> 6ee62572
+wandb/