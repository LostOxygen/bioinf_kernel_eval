"""library for train and test functions"""
from typing import Union
import torch
from torch import optim
from torch import nn
from torch.utils.data import IterableDataset
import pkbar
from tqdm import tqdm
import wandb


def adjust_learning_rate(optimizer, epoch: int, epochs: int, learning_rate: int) -> None:
    """
    helper function to adjust the learning rate
    according to the current epoch to prevent overfitting.
    
    Parameters:
        optimizer: the optimizer to adjust the learning rate with
        epoch: the current epoch
        epochs: the total number of epochs
        learning_rate: the learning rate to adjust

    Returns:
        None
    """
    new_lr = learning_rate
    if epoch >= torch.floor(torch.Tensor([epochs*0.5])):
        new_lr /= 10
    if epoch >= torch.floor(torch.Tensor([epochs*0.75])):
        new_lr /= 10
    for param_group in optimizer.param_groups:
        param_group["lr"] = new_lr


def train_model(model: nn.Module, dataloader: IterableDataset, learning_rate: float,
                epochs: int, batch_size: int, device: str = "cpu") -> Union[nn.Module, float]:
    """
    Function to train a given model with a given dataset
    
    Parameters:
        model: nn.Module - the model to train
        dataloader: IterableDataset - the dataset to train on
        epochs: int - the number of training epochs
        batch_size: int - the batch size to calculate the progress bar
        device: str - the device to train on (cpu or cuda)
    
    Returns:
        model: nn.Module - the trained model
        train_accuracy: float - the accuracy at the end of the training
    """

    wandb.init(
        # set the wandb project where this run will be logged
        project="bioinf_cancer_detection",
        
        # track hyperparameters and run metadata
        config={
        "learning_rate": 0.001,
        "architecture": "CNN",
        "dataset": "Colon",
        "epochs": epochs,
        }
    )

    # initialize model, loss function, optimizer and so on
    model = model.to(device)
    criterion = nn.CrossEntropyLoss()
    optimizer = optim.Adam(model.parameters(), lr=learning_rate, weight_decay=5e-4)
    # start a new wandb run to track this script
    wandb.init(
        # set the wandb project where this run will be logged
        project="cifar_test",
        
        # track hyperparameters and run metadata
        config={
        "learning_rate": 0.001,
        "architecture": "CNN",
        "dataset": "CIFAR-100",
        "epochs": 1,
        }
    )

    for epoch in range(0, epochs):
        # every epoch a new progressbar is created
        # also, depending on the epoch the learning rate gets adjusted before
        # the network is set into training mode
        model.train()
        kbar = pkbar.Kbar(target=624//batch_size, epoch=epoch, num_epochs=epochs,
                          width=20, always_stateful=True)

        correct = 0
        total = 0
        running_loss = 0.0
        # adjust the learning rate
        adjust_learning_rate(optimizer, epoch, epochs, 0.001)

        for batch_idx, (data, label) in enumerate(dataloader):
            data, label = data.to(device), label.float().to(device)
            label = torch.flatten(label).long()
            optimizer.zero_grad()
            output = model(data)
            loss = criterion(output, label)
            # loss = loss_fn(output, label)
            loss.backward()

            optimizer.step()
            _, predicted = output.max(-1)

            # calculate the current running loss as well as the total accuracy
            # and update the progressbar accordingly
            running_loss += loss.item()
            total += label.size(0)
            correct += predicted.eq(label.max(-1)[1]).sum().item()

            # log metrics to wandb
            wandb.log({"train_acc": correct / total, "train_loss": running_loss})

            kbar.update(batch_idx, values=[("loss", running_loss/(batch_idx+1)),
                                           ("acc", 100. * correct / total)])
            wandb.log({"acc": 100. * correct / total, "loss": running_loss/(batch_idx+1)})

    return model, 100. * correct / total


def test_model(model: nn.Module, dataloader: IterableDataset,
               batch_size: int, device: str="cpu") -> float:
    """
    Function to test a given model with a given dataset
    
    Parameters:
        model: nn.Module - the model to test
        dataloader: IterableDataset - the dataset to test on
        device: str - the device to test on (cpu or cuda)
    
    Returns:
        test_accuracy: float - the test accuracy
    """
    # test the model without gradient calculation and in evaluation mode
    with torch.no_grad():
        model = model.to(device)
        model.eval()
        correct = 0
        total = 0
        for _, (data, label) in tqdm(enumerate(dataloader), total=154//batch_size):
            data, label = data.to(device), label.to(device)
            output = model(data)
            _, predicted = output.max(1)
            total += label.size(0)
            correct += predicted.eq(label.max(-1)[1]).sum().item()
<<<<<<< HEAD
        
        wandb.log({"test_acc": correct / total})
        print(f"Test Accuracy: {100. * correct / total}%")
=======
        print(f"Test Accuracy: {100. * correct / total}%")

    return 100. * correct / total
>>>>>>> 6ee62572
<|MERGE_RESOLUTION|>--- conflicted
+++ resolved
@@ -147,12 +147,8 @@
             _, predicted = output.max(1)
             total += label.size(0)
             correct += predicted.eq(label.max(-1)[1]).sum().item()
-<<<<<<< HEAD
         
         wandb.log({"test_acc": correct / total})
         print(f"Test Accuracy: {100. * correct / total}%")
-=======
-        print(f"Test Accuracy: {100. * correct / total}%")
 
-    return 100. * correct / total
->>>>>>> 6ee62572
+    return 100. * correct / total